from abc import ABC, abstractmethod
from enum import Enum
from typing import Optional, Dict, Any, List
import os
from datetime import datetime
<<<<<<< HEAD
from urllib.parse import unquote
=======
from rich.console import Console
from rich.text import Text
from .utils import create_box_message
>>>>>>> cd2b490b


class LogLevel(Enum):
    DEFAULT = 0
    DEBUG = 1
    INFO = 2
    SUCCESS = 3
    WARNING = 4
    ERROR = 5
    CRITICAL = 6
    ALERT = 7
    NOTICE = 8
    EXCEPTION = 9
    FATAL = 10
    

    def __str__(self):
        return self.name.lower()

class LogColor(str, Enum):
    """Enum for log colors."""

    DEBUG = "lightblack"
    INFO = "cyan"
    SUCCESS = "green"
    WARNING = "yellow"
    ERROR = "red"
    CYAN = "cyan"
    GREEN = "green"
    YELLOW = "yellow"
    MAGENTA = "magenta"
    DIM_MAGENTA = "dim magenta"

    def __str__(self):
        """Automatically convert rich color to string."""
        return self.value


class AsyncLoggerBase(ABC):
    @abstractmethod
    def debug(self, message: str, tag: str = "DEBUG", **kwargs):
        pass

    @abstractmethod
    def info(self, message: str, tag: str = "INFO", **kwargs):
        pass

    @abstractmethod
    def success(self, message: str, tag: str = "SUCCESS", **kwargs):
        pass

    @abstractmethod
    def warning(self, message: str, tag: str = "WARNING", **kwargs):
        pass

    @abstractmethod
    def error(self, message: str, tag: str = "ERROR", **kwargs):
        pass

    @abstractmethod
    def url_status(self, url: str, success: bool, timing: float, tag: str = "FETCH", url_length: int = 100):
        pass

    @abstractmethod
    def error_status(self, url: str, error: str, tag: str = "ERROR", url_length: int = 100):
        pass


class AsyncLogger(AsyncLoggerBase):
    """
    Asynchronous logger with support for colored console output and file logging.
    Supports templated messages with colored components.
    """

    DEFAULT_ICONS = {
        "INIT": "→",
        "READY": "✓",
        "FETCH": "↓",
        "SCRAPE": "◆",
        "EXTRACT": "■",
        "COMPLETE": "●",
        "ERROR": "×",
        "DEBUG": "⋯",
        "INFO": "ℹ",
        "WARNING": "⚠",
        "SUCCESS": "✔",
        "CRITICAL": "‼",
        "ALERT": "⚡",
        "NOTICE": "ℹ",
        "EXCEPTION": "❗",
        "FATAL": "☠",
        "DEFAULT": "•",
    }

    DEFAULT_COLORS = {
<<<<<<< HEAD
        LogLevel.DEBUG: Fore.LIGHTBLACK_EX,
        LogLevel.INFO: Fore.CYAN,
        LogLevel.SUCCESS: Fore.GREEN,
        LogLevel.WARNING: Fore.YELLOW,
        LogLevel.ERROR: Fore.RED,
        LogLevel.CRITICAL: Fore.RED + Style.BRIGHT,
        LogLevel.ALERT: Fore.RED + Style.BRIGHT,
        LogLevel.NOTICE: Fore.BLUE,
        LogLevel.EXCEPTION: Fore.RED + Style.BRIGHT,
        LogLevel.FATAL: Fore.RED + Style.BRIGHT,
        LogLevel.DEFAULT: Fore.WHITE,
=======
        LogLevel.DEBUG: LogColor.DEBUG,
        LogLevel.INFO: LogColor.INFO,
        LogLevel.SUCCESS: LogColor.SUCCESS,
        LogLevel.WARNING: LogColor.WARNING,
        LogLevel.ERROR: LogColor.ERROR,
>>>>>>> cd2b490b
    }

    def __init__(
        self,
        log_file: Optional[str] = None,
        log_level: LogLevel = LogLevel.DEBUG,
        tag_width: int = 10,
        icons: Optional[Dict[str, str]] = None,
        colors: Optional[Dict[LogLevel, LogColor]] = None,
        verbose: bool = True,
    ):
        """
        Initialize the logger.

        Args:
            log_file: Optional file path for logging
            log_level: Minimum log level to display
            tag_width: Width for tag formatting
            icons: Custom icons for different tags
            colors: Custom colors for different log levels
            verbose: Whether to output to console
        """
        self.log_file = log_file
        self.log_level = log_level
        self.tag_width = tag_width
        self.icons = icons or self.DEFAULT_ICONS
        self.colors = colors or self.DEFAULT_COLORS
        self.verbose = verbose
        self.console = Console()

        # Create log file directory if needed
        if log_file:
            os.makedirs(os.path.dirname(os.path.abspath(log_file)), exist_ok=True)

    def _format_tag(self, tag: str) -> str:
        """Format a tag with consistent width."""
        return f"[{tag}]".ljust(self.tag_width, ".")

    def _get_icon(self, tag: str) -> str:
        """Get the icon for a tag, defaulting to info icon if not found."""
        return self.icons.get(tag, self.icons["INFO"])
    
    def _shorten(self, text, length, placeholder="..."):
        """Truncate text in the middle if longer than length, or pad if shorter."""
        if len(text) <= length:
            return text.ljust(length)  # Pad with spaces to reach desired length
        half = (length - len(placeholder)) // 2
        shortened = text[:half] + placeholder + text[-half:]
        return shortened.ljust(length)  # Also pad shortened text to consistent length

    def _write_to_file(self, message: str):
        """Write a message to the log file if configured."""
        if self.log_file:
            text = Text.from_markup(message)
            plain_text = text.plain
            timestamp = datetime.now().strftime("%Y-%m-%d %H:%M:%S.%f")[:-3]
            with open(self.log_file, "a", encoding="utf-8") as f:
                f.write(f"[{timestamp}] {plain_text}\n")

    def _log(
        self,
        level: LogLevel,
        message: str,
        tag: str,
        params: Optional[Dict[str, Any]] = None,
        colors: Optional[Dict[str, LogColor]] = None,
        boxes: Optional[List[str]] = None,
        base_color: Optional[LogColor] = None,
        **kwargs,
    ):
        """
        Core logging method that handles message formatting and output.

        Args:
            level: Log level for this message
            message: Message template string
            tag: Tag for the message
            params: Parameters to format into the message
            colors: Color overrides for specific parameters
            boxes: Box overrides for specific parameters
            base_color: Base color for the entire message
        """
        if level.value < self.log_level.value:
            return

        # avoid conflict with rich formatting
        parsed_message = message.replace("[", "[[").replace("]", "]]")
        if params:
            # FIXME: If there are formatting strings in floating point format, 
            # this may result in colors and boxes not being applied properly.
            # such as {value:.2f}, the value is 0.23333 format it to 0.23,
            # but we replace("0.23333", "[color]0.23333[/color]")
            formatted_message = parsed_message.format(**params)
            for key, value in params.items():
                # value_str may discard `[` and `]`, so we need to replace it. 
                value_str = str(value).replace("[", "[[").replace("]", "]]")
                # check is need apply color
                if colors and key in colors:
                    color_str = f"[{colors[key]}]{value_str}[/{colors[key]}]"
                    formatted_message = formatted_message.replace(value_str, color_str)
                    value_str = color_str

                # check is need apply box
                if boxes and key in boxes:
                    formatted_message = formatted_message.replace(value_str,
                        create_box_message(value_str, type=str(level)))

        else:
            formatted_message = parsed_message

        # Construct the full log line
        color: LogColor = base_color or self.colors[level]
        log_line = f"[{color}]{self._format_tag(tag)} {self._get_icon(tag)} {formatted_message} [/{color}]"

        # Output to console if verbose
        if self.verbose or kwargs.get("force_verbose", False):
            self.console.print(log_line)

        # Write to file if configured
        self._write_to_file(log_line)

    def debug(self, message: str, tag: str = "DEBUG", **kwargs):
        """Log a debug message."""
        self._log(LogLevel.DEBUG, message, tag, **kwargs)

    def info(self, message: str, tag: str = "INFO", **kwargs):
        """Log an info message."""
        self._log(LogLevel.INFO, message, tag, **kwargs)

    def success(self, message: str, tag: str = "SUCCESS", **kwargs):
        """Log a success message."""
        self._log(LogLevel.SUCCESS, message, tag, **kwargs)

    def warning(self, message: str, tag: str = "WARNING", **kwargs):
        """Log a warning message."""
        self._log(LogLevel.WARNING, message, tag, **kwargs)
        
    def critical(self, message: str, tag: str = "CRITICAL", **kwargs):
        """Log a critical message."""
        self._log(LogLevel.ERROR, message, tag, **kwargs)
    def exception(self, message: str, tag: str = "EXCEPTION", **kwargs):
        """Log an exception message."""
        self._log(LogLevel.ERROR, message, tag, **kwargs)
    def fatal(self, message: str, tag: str = "FATAL", **kwargs):
        """Log a fatal message."""
        self._log(LogLevel.ERROR, message, tag, **kwargs)
    def alert(self, message: str, tag: str = "ALERT", **kwargs):
        """Log an alert message."""
        self._log(LogLevel.ERROR, message, tag, **kwargs)
    def notice(self, message: str, tag: str = "NOTICE", **kwargs):
        """Log a notice message."""
        self._log(LogLevel.INFO, message, tag, **kwargs)

    def error(self, message: str, tag: str = "ERROR", **kwargs):
        """Log an error message."""
        self._log(LogLevel.ERROR, message, tag, **kwargs)

    def url_status(
        self,
        url: str,
        success: bool,
        timing: float,
        tag: str = "FETCH",
        url_length: int = 100,
    ):
        """
        Convenience method for logging URL fetch status.

        Args:
            url: The URL being processed
            success: Whether the operation was successful
            timing: Time taken for the operation
            tag: Tag for the message
            url_length: Maximum length for URL in log
        """
        decoded_url = unquote(url)
        readable_url = self._shorten(decoded_url, url_length)
        self._log(
            level=LogLevel.SUCCESS if success else LogLevel.ERROR,
<<<<<<< HEAD
            message="{url} | {status} | ⏱: {timing:.2f}s",
            tag=tag,
            params={
                "url": readable_url,
                "status": "✓" if success else "✗",
                "timing": timing,
=======
            message="{url:.{url_length}}... | Status: {status} | Time: {timing}s",
            tag=tag,
            params={
                "url": url,
                "url_length": url_length,
                "status": success,
                "timing": f"{timing:.2f}",  # aviod a format string
>>>>>>> cd2b490b
            },
            colors={
                "status": LogColor.SUCCESS if success else LogColor.ERROR,
                "timing": LogColor.WARNING,
            },
        )

    def error_status(
        self, url: str, error: str, tag: str = "ERROR", url_length: int = 50
    ):
        """
        Convenience method for logging error status.

        Args:
            url: The URL being processed
            error: Error message
            tag: Tag for the message
            url_length: Maximum length for URL in log
        """
        decoded_url = unquote(url)
        readable_url = self._shorten(decoded_url, url_length)
        self._log(
            level=LogLevel.ERROR,
            message="{url} | Error: {error}",
            tag=tag,
<<<<<<< HEAD
            params={"url": readable_url, "error": error},
=======
            params={"url": url, "url_length": url_length, "error": error},
            boxes=["error"],
>>>>>>> cd2b490b
        )

class AsyncFileLogger(AsyncLoggerBase):
    """
    File-only asynchronous logger that writes logs to a specified file.
    """

    def __init__(self, log_file: str):
        """
        Initialize the file logger.

        Args:
            log_file: File path for logging
        """
        self.log_file = log_file
        os.makedirs(os.path.dirname(os.path.abspath(log_file)), exist_ok=True)

    def _write_to_file(self, level: str, message: str, tag: str):
        """Write a message to the log file."""
        timestamp = datetime.now().strftime("%Y-%m-%d %H:%M:%S.%f")[:-3]
        with open(self.log_file, "a", encoding="utf-8") as f:
            f.write(f"[{timestamp}] [{level}] [{tag}] {message}\n")

    def debug(self, message: str, tag: str = "DEBUG", **kwargs):
        """Log a debug message to file."""
        self._write_to_file("DEBUG", message, tag)

    def info(self, message: str, tag: str = "INFO", **kwargs):
        """Log an info message to file."""
        self._write_to_file("INFO", message, tag)

    def success(self, message: str, tag: str = "SUCCESS", **kwargs):
        """Log a success message to file."""
        self._write_to_file("SUCCESS", message, tag)

    def warning(self, message: str, tag: str = "WARNING", **kwargs):
        """Log a warning message to file."""
        self._write_to_file("WARNING", message, tag)

    def error(self, message: str, tag: str = "ERROR", **kwargs):
        """Log an error message to file."""
        self._write_to_file("ERROR", message, tag)

    def url_status(self, url: str, success: bool, timing: float, tag: str = "FETCH", url_length: int = 100):
        """Log URL fetch status to file."""
        status = "SUCCESS" if success else "FAILED"
        message = f"{url[:url_length]}... | Status: {status} | Time: {timing:.2f}s"
        self._write_to_file("URL_STATUS", message, tag)

    def error_status(self, url: str, error: str, tag: str = "ERROR", url_length: int = 100):
        """Log error status to file."""
        message = f"{url[:url_length]}... | Error: {error}"
        self._write_to_file("ERROR", message, tag)<|MERGE_RESOLUTION|>--- conflicted
+++ resolved
@@ -3,13 +3,10 @@
 from typing import Optional, Dict, Any, List
 import os
 from datetime import datetime
-<<<<<<< HEAD
 from urllib.parse import unquote
-=======
 from rich.console import Console
 from rich.text import Text
 from .utils import create_box_message
->>>>>>> cd2b490b
 
 
 class LogLevel(Enum):
@@ -105,25 +102,11 @@
     }
 
     DEFAULT_COLORS = {
-<<<<<<< HEAD
-        LogLevel.DEBUG: Fore.LIGHTBLACK_EX,
-        LogLevel.INFO: Fore.CYAN,
-        LogLevel.SUCCESS: Fore.GREEN,
-        LogLevel.WARNING: Fore.YELLOW,
-        LogLevel.ERROR: Fore.RED,
-        LogLevel.CRITICAL: Fore.RED + Style.BRIGHT,
-        LogLevel.ALERT: Fore.RED + Style.BRIGHT,
-        LogLevel.NOTICE: Fore.BLUE,
-        LogLevel.EXCEPTION: Fore.RED + Style.BRIGHT,
-        LogLevel.FATAL: Fore.RED + Style.BRIGHT,
-        LogLevel.DEFAULT: Fore.WHITE,
-=======
         LogLevel.DEBUG: LogColor.DEBUG,
         LogLevel.INFO: LogColor.INFO,
         LogLevel.SUCCESS: LogColor.SUCCESS,
         LogLevel.WARNING: LogColor.WARNING,
         LogLevel.ERROR: LogColor.ERROR,
->>>>>>> cd2b490b
     }
 
     def __init__(
@@ -303,22 +286,12 @@
         readable_url = self._shorten(decoded_url, url_length)
         self._log(
             level=LogLevel.SUCCESS if success else LogLevel.ERROR,
-<<<<<<< HEAD
             message="{url} | {status} | ⏱: {timing:.2f}s",
             tag=tag,
             params={
                 "url": readable_url,
                 "status": "✓" if success else "✗",
                 "timing": timing,
-=======
-            message="{url:.{url_length}}... | Status: {status} | Time: {timing}s",
-            tag=tag,
-            params={
-                "url": url,
-                "url_length": url_length,
-                "status": success,
-                "timing": f"{timing:.2f}",  # aviod a format string
->>>>>>> cd2b490b
             },
             colors={
                 "status": LogColor.SUCCESS if success else LogColor.ERROR,
@@ -344,12 +317,7 @@
             level=LogLevel.ERROR,
             message="{url} | Error: {error}",
             tag=tag,
-<<<<<<< HEAD
             params={"url": readable_url, "error": error},
-=======
-            params={"url": url, "url_length": url_length, "error": error},
-            boxes=["error"],
->>>>>>> cd2b490b
         )
 
 class AsyncFileLogger(AsyncLoggerBase):
